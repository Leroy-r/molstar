--- conflicted
+++ resolved
@@ -13,12 +13,11 @@
 import { camelCaseToWords } from 'mol-util/string';
 import { ColorNames, ColorNamesValueMap } from 'mol-util/color/tables';
 import { Color } from 'mol-util/color';
-<<<<<<< HEAD
 import { Slider } from './slider';
 import { Vec2 } from 'mol-math/linear-algebra';
-=======
+
 import { Slider, Slider2 } from './slider';
->>>>>>> 2d12a51e
+
 
 export interface ParameterControlsProps<P extends PD.Params = PD.Params> {
     params: P,
