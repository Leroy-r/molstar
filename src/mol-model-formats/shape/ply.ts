/**
 * Copyright (c) 2019 mol* contributors, licensed under MIT, See LICENSE file for more info.
 *
 * @author Schäfer, Marco <marco.schaefer@uni-tuebingen.de>
 * @author Alexander Rose <alexander.rose@weirdbyte.de>
 */

import { RuntimeContext, Task } from 'mol-task';
import { ShapeProvider } from 'mol-model/shape/provider';
import { Color } from 'mol-util/color';
import { PlyFile, PlyTable, PlyList } from 'mol-io/reader/ply/schema';
import { MeshBuilder } from 'mol-geo/geometry/mesh/mesh-builder';
import { Mesh } from 'mol-geo/geometry/mesh/mesh';
import { Shape } from 'mol-model/shape';
import { ChunkedArray } from 'mol-data/util';

async function getPlyMesh(ctx: RuntimeContext, vertex: PlyTable, face: PlyList, mesh?: Mesh) {
    const builderState = MeshBuilder.createState(face.rowCount, face.rowCount, mesh)
    const { vertices, normals, indices, groups } = builderState

    const x = vertex.getProperty('x')
    const y = vertex.getProperty('y')
    const z = vertex.getProperty('z')
    if (!x || !y || !z) throw new Error('missing coordinate properties')

    const nx = vertex.getProperty('nx')
    const ny = vertex.getProperty('ny')
    const nz = vertex.getProperty('nz')
    if (!nx || !ny || !nz) throw new Error('missing normal properties')

    const atomid = vertex.getProperty('atomid')
    if (!atomid) throw new Error('missing atomid property')

    for (let i = 0, il = vertex.rowCount; i < il; ++i) {
        if (i % 10000 === 0 && ctx.shouldUpdate) await ctx.update({ current: i, max: il, message: `adding vertex ${i}` })

        ChunkedArray.add3(vertices, x.value(i), y.value(i), z.value(i))
        ChunkedArray.add3(normals, nx.value(i), ny.value(i), nz.value(i));
        ChunkedArray.add(groups, atomid.value(i))
    }

    for (let i = 0, il = face.rowCount; i < il; ++i) {
        if (i % 10000 === 0 && ctx.shouldUpdate) await ctx.update({ current: i, max: il, message: `adding face ${i}` })

        const { entries } = face.value(i)
        ChunkedArray.add3(indices, entries[0], entries[1], entries[2])
    }
    return MeshBuilder.getMesh(builderState);
}

async function getShape(ctx: RuntimeContext, plyFile: PlyFile, props: {}, shape?: Shape<Mesh>) {
    await ctx.update('async creation of shape from  myData')

    const vertex = plyFile.getElement('vertex') as PlyTable
    if (!vertex) throw new Error('missing vertex element')

    const atomid = vertex.getProperty('atomid')
    if (!atomid) throw new Error('missing atomid property')

    const red = vertex.getProperty('red')
    const green = vertex.getProperty('green')
    const blue = vertex.getProperty('blue')
    if (!red || !green || !blue) throw new Error('missing color properties')

    const face = plyFile.getElement('face') as PlyList
    if (!face) throw new Error('missing face element')

    const mesh = await getPlyMesh(ctx, vertex, face, shape && shape.geometry)
    return shape || Shape.create(
<<<<<<< HEAD
        'test', plyFile, mesh,
=======
        'ply-mesh', mesh,
>>>>>>> b9cf09b5
        (groupId: number) => {
            return Color.fromRgb(red.value(groupId), green.value(groupId), blue.value(groupId))
        },
        () => 1, // size: constant
        (groupId: number) => {
            return atomid.value(groupId).toString()
        }
    )
}

export const PlyShapeParams = {
    ...Mesh.Params
}
export type PlyShapeParams = typeof PlyShapeParams

export function shapeFromPly(source: PlyFile, params?: {}) {
    return Task.create<ShapeProvider<PlyFile, Mesh, PlyShapeParams>>('Parse Shape Data', async ctx => {
        console.log('source', source)
        return {
            label: 'Mesh',
            data: source,
            getShape,
            geometryUtils: Mesh.Utils
        }
    })

}<|MERGE_RESOLUTION|>--- conflicted
+++ resolved
@@ -67,11 +67,9 @@
 
     const mesh = await getPlyMesh(ctx, vertex, face, shape && shape.geometry)
     return shape || Shape.create(
-<<<<<<< HEAD
+
         'test', plyFile, mesh,
-=======
-        'ply-mesh', mesh,
->>>>>>> b9cf09b5
+
         (groupId: number) => {
             return Color.fromRgb(red.value(groupId), green.value(groupId), blue.value(groupId))
         },
